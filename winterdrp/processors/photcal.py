import astropy.io.fits
import numpy as np
import os
import logging
from winterdrp.processors.base_processor import BaseImageProcessor, PrerequisiteError
from winterdrp.paths import get_output_dir, copy_temp_file
from collections.abc import Callable
from winterdrp.catalog.base_catalog import BaseCatalog
from winterdrp.processors.astromatic.sextractor.sextractor import Sextractor, sextractor_header_key
from winterdrp.utils.ldac_tools import get_table_from_ldac
from astropy.coordinates import SkyCoord
import astropy.units as u
from winterdrp.errors import ProcessorError
from astropy.stats import sigma_clip, sigma_clipped_stats

logger = logging.getLogger(__name__)

# All the Sextractor parameters required for this script to run
REQUIRED_PARAMETERS = [
    "X_IMAGE",
    "Y_IMAGE",
    "FWHM_WORLD",
    'FLAGS',
    'ALPHAWIN_J2000',
    'DELTAWIN_J2000',
    'MAG_APER',
    'MAG_AUTO'
]


class PhotCalibrator(BaseImageProcessor):
    base_key = 'photcalibrator'

    def __init__(self,
                 ref_catalog_generator: Callable[[astropy.io.fits.Header], BaseCatalog],
                 temp_output_sub_dir: str = "phot",
                 redo: bool = True,
                 x_lower_limit: float = 100,
                 x_upper_limit: float = 2800,  # Are these floats or ints?
                 y_lower_limit: float = 100,
                 y_upper_limit: float = 2800,
                 fwhm_threshold_arcsec: float = 4.0,
                 num_matches_threshold: int = 5,
                 *args,
                 **kwargs):
        super(PhotCalibrator, self).__init__(*args, **kwargs)
        self.redo = redo  # What is this for?
        self.ref_catalog_generator = ref_catalog_generator
        self.temp_output_sub_dir = temp_output_sub_dir
        self.x_lower_limit = x_lower_limit
        self.x_upper_limit = x_upper_limit
        self.y_lower_limit = y_lower_limit
        self.y_upper_limit = y_upper_limit
        self.fwhm_threshold_arcsec = fwhm_threshold_arcsec # Why is this here not in catalog?
        self.num_matches_threshold = num_matches_threshold

    def get_phot_output_dir(self):
        return get_output_dir(self.temp_output_sub_dir, self.night_sub_dir)

    def calculate_zeropoint(
            self,
            ref_cat_path: str,
            img_cat_path: str
    ) -> list[dict]:
        ref_cat = get_table_from_ldac(ref_cat_path)
        img_cat = get_table_from_ldac(img_cat_path)

        if len(ref_cat) == 0:
            err = 'No sources found in reference catalog'
            logger.error(err)
            raise ProcessorError(err)

        ref_coords = SkyCoord(ra=ref_cat['ra'], dec=ref_cat['dec'], unit=(u.deg, u.deg))

        clean_mask = (img_cat['FLAGS'] == 0) & \
                     (img_cat['FWHM_WORLD'] < self.fwhm_threshold_arcsec / 3600.) & \
                     (img_cat['X_IMAGE'] > self.x_lower_limit) & \
                     (img_cat['X_IMAGE'] < self.x_upper_limit) & \
                     (img_cat['Y_IMAGE'] > self.y_lower_limit) & \
                     (img_cat['Y_IMAGE'] < self.y_upper_limit)

        clean_img_cat = img_cat[clean_mask]
        logger.debug(f'Found {len(clean_img_cat)} clean sources in image.')

        clean_img_coords = SkyCoord(ra=clean_img_cat['ALPHAWIN_J2000'], dec=clean_img_cat['DELTAWIN_J2000'],
                                    unit=(u.deg, u.deg))

        if 0 == len(clean_img_coords):
            err = 'No clean sources found in image'
            logger.error(err)
            raise ProcessorError(err)

        idx, d2d, d3d = ref_coords.match_to_catalog_sky(clean_img_coords)
        match_mask = d2d < 1.0 * u.arcsec
        matched_ref_cat = ref_cat[match_mask]
        matched_img_cat = clean_img_cat[idx[match_mask]]
        logger.info(f'Cross-matched {len(matched_img_cat)} sources from catalog to the image.')

        if len(matched_img_cat) < self.num_matches_threshold:
<<<<<<< HEAD
            logger.info(f'Not enough cross-matched sources found to calculate a reliable zeropoint.')
            return [{'Error': -3}]
=======
            err = f'Not enough cross-matched sources found to calculate a reliable zeropoint.'
            logger.error(err)
            raise ProcessorError(err)
>>>>>>> 1860a120

        apertures = self.get_sextractor_apetures()  # aperture diameters
        zeropoints = []

        for i, aperture in enumerate(apertures):

            offsets = np.ma.array(matched_ref_cat['magnitude'] - matched_img_cat['MAG_APER'][:, i])
            cl_offset = sigma_clip(offsets)
            num_stars = np.sum(np.invert(cl_offset.mask))

            zp_mean, zp_med, zp_std = sigma_clipped_stats(offsets)

            check = [np.isnan(x) for x in [zp_mean, zp_med, zp_std]]
            if np.sum(check) > 0:
                err = f"Error with nan when calculating sigma stats: \n " \
                      f"mean: {zp_mean}, median: {zp_med}, std: {zp_std}"
                logger.error(err)
                raise ProcessorError(err)

            if np.isnan(zp_mean):
                zp_mean = -99
            if np.isnan(zp_med):
                zp_med = -99
            if np.isnan(zp_std):
                zp_std = -99
            zero_dict = {'diameter': apertures[i], 'zp_mean': zp_mean, 'zp_median': zp_med, 'zp_std': zp_std,
                         'nstars': num_stars, 'mag_cat': matched_ref_cat['magnitude'][np.invert(cl_offset.mask)],
                         'mag_apers': matched_img_cat['MAG_APER'][:, i][np.invert(cl_offset.mask)]}
            zeropoints.append(zero_dict)

        offsets = np.ma.array(matched_ref_cat['magnitude'] - matched_img_cat['MAG_AUTO'])
        cl_offset = sigma_clip(offsets, sigma=3)
        num_stars = np.sum(np.invert(cl_offset.mask))
        zp_mean, zp_med, zp_std = sigma_clipped_stats(offsets, sigma=3)
        zero_auto_mag_cat = matched_ref_cat['magnitude'][np.invert(cl_offset.mask)]
        zero_auto_mag_img = matched_img_cat['MAG_AUTO'][np.invert(cl_offset.mask)]
        zeropoints.append({'diameter': 'AUTO', 'zp_mean': zp_mean, 'zp_median': zp_med, 'zp_std': zp_std,
                           'nstars': num_stars, 'mag_cat': zero_auto_mag_cat,
                           'mag_apers': zero_auto_mag_img
                           })

        return zeropoints

    def _apply_to_images(
            self,
            images: list[np.ndarray],
            headers: list[astropy.io.fits.Header],
    ) -> tuple[list[np.ndarray], list[astropy.io.fits.Header]]:

        phot_output_dir = self.get_phot_output_dir()

        try:
            os.makedirs(phot_output_dir)
        except OSError:
            pass

        for header in headers:
            ref_catalog = self.ref_catalog_generator(header)
            ref_cat_path = ref_catalog.write_catalog(header, output_dir=phot_output_dir)
            temp_cat_path = copy_temp_file(
                output_dir=phot_output_dir,
                file_path=header[sextractor_header_key]
            )

            zp_dicts = self.calculate_zeropoint(ref_cat_path, temp_cat_path)
<<<<<<< HEAD

            if 'Error' in zp_dicts[0].keys():
                logger.info(f'Failed to run photometric calibration for ')
                header['PHOTCAL'] = 'FAILED'
                continue
=======
>>>>>>> 1860a120

            for zpvals in zp_dicts:
                header['ZP_%s' % (zpvals['diameter'])] = zpvals['zp_mean']
                header['ZP_%s_std' % (zpvals['diameter'])] = zpvals['zp_std']
                header['ZP_%s_nstars' % (zpvals['diameter'])] = zpvals['nstars']

<<<<<<< HEAD
            # header.add_history('Calibrated to SDSS')
            header['PHOTCAL'] = 'SUCCESS'

        return images, headers

=======
        return images, headers

    def get_sextractor_module(self) -> Sextractor:
        mask = [isinstance(x, Sextractor) for x in self.preceding_steps]
        return np.array(self.preceding_steps)[mask][-1]

>>>>>>> 1860a120
    def check_prerequisites(
            self,
    ):

        mask = [isinstance(x, Sextractor) for x in self.preceding_steps]
        if np.sum(mask) < 1:
            err = f"{self.__module__} requires {Sextractor} as a prerequisite. " \
                  f"However, the following steps were found: {self.preceding_steps}."
            logger.error(err)
<<<<<<< HEAD
            raise ValueError
=======
            raise PrerequisiteError(err)

        sextractor_param_path = self.get_sextractor_module().parameters_name

        logger.debug(f"Checking file {sextractor_param_path}")

        with open(sextractor_param_path, "rb") as f:
            sextractor_params = [x.strip().decode() for x in f.readlines() if len(x.strip()) > 0]
            sextractor_params = [x.split("(")[0] for x in sextractor_params if x[0] not in ["#"]]

        for param in REQUIRED_PARAMETERS:
            if param not in sextractor_params:
                err = f"Missing parameter: {self.__module__} requires {param} to run, " \
                      f"but this parameter was not found in sextractor config file '{sextractor_param_path}' . " \
                      f"Please add the parameter to this list!"
                logger.error(err)
                raise PrerequisiteError(err)

    def get_sextractor_apetures(self) -> list[float]:
        sextractor_config_path = self.get_sextractor_module().config

        with open(sextractor_config_path, "rb") as f:
            apeture_lines = [
                x.decode() for x in f.readlines() if np.logical_and(b"PHOT_APERTURES" in x, x.decode()[0] != "#")
            ]

        if len(apeture_lines) > 1:
            err = f"The config file {sextractor_config_path} has multiple entries for PHOT_APETURES."
            logger.error(err)
            raise ProcessorError(err)

        line = apeture_lines[0].replace("PHOT_APERTURES", " ").split("#")[0]

        return [float(x) for x in line.split(",") if x not in [""]]
>>>>>>> 1860a120
<|MERGE_RESOLUTION|>--- conflicted
+++ resolved
@@ -2,7 +2,7 @@
 import numpy as np
 import os
 import logging
-from winterdrp.processors.base_processor import BaseImageProcessor, PrerequisiteError
+from winterdrp.processors.base_processor import BaseProcessor, PrerequisiteError
 from winterdrp.paths import get_output_dir, copy_temp_file
 from collections.abc import Callable
 from winterdrp.catalog.base_catalog import BaseCatalog
@@ -28,7 +28,7 @@
 ]
 
 
-class PhotCalibrator(BaseImageProcessor):
+class PhotCalibrator(BaseProcessor):
     base_key = 'photcalibrator'
 
     def __init__(self,
@@ -97,14 +97,9 @@
         logger.info(f'Cross-matched {len(matched_img_cat)} sources from catalog to the image.')
 
         if len(matched_img_cat) < self.num_matches_threshold:
-<<<<<<< HEAD
-            logger.info(f'Not enough cross-matched sources found to calculate a reliable zeropoint.')
-            return [{'Error': -3}]
-=======
             err = f'Not enough cross-matched sources found to calculate a reliable zeropoint.'
             logger.error(err)
             raise ProcessorError(err)
->>>>>>> 1860a120
 
         apertures = self.get_sextractor_apetures()  # aperture diameters
         zeropoints = []
@@ -124,13 +119,7 @@
                 logger.error(err)
                 raise ProcessorError(err)
 
-            if np.isnan(zp_mean):
-                zp_mean = -99
-            if np.isnan(zp_med):
-                zp_med = -99
-            if np.isnan(zp_std):
-                zp_std = -99
-            zero_dict = {'diameter': apertures[i], 'zp_mean': zp_mean, 'zp_median': zp_med, 'zp_std': zp_std,
+            zero_dict = {'diameter': aperture, 'zp_mean': zp_mean, 'zp_median': zp_med, 'zp_std': zp_std,
                          'nstars': num_stars, 'mag_cat': matched_ref_cat['magnitude'][np.invert(cl_offset.mask)],
                          'mag_apers': matched_img_cat['MAG_APER'][:, i][np.invert(cl_offset.mask)]}
             zeropoints.append(zero_dict)
@@ -170,34 +159,18 @@
             )
 
             zp_dicts = self.calculate_zeropoint(ref_cat_path, temp_cat_path)
-<<<<<<< HEAD
-
-            if 'Error' in zp_dicts[0].keys():
-                logger.info(f'Failed to run photometric calibration for ')
-                header['PHOTCAL'] = 'FAILED'
-                continue
-=======
->>>>>>> 1860a120
 
             for zpvals in zp_dicts:
                 header['ZP_%s' % (zpvals['diameter'])] = zpvals['zp_mean']
                 header['ZP_%s_std' % (zpvals['diameter'])] = zpvals['zp_std']
                 header['ZP_%s_nstars' % (zpvals['diameter'])] = zpvals['nstars']
 
-<<<<<<< HEAD
-            # header.add_history('Calibrated to SDSS')
-            header['PHOTCAL'] = 'SUCCESS'
-
-        return images, headers
-
-=======
         return images, headers
 
     def get_sextractor_module(self) -> Sextractor:
         mask = [isinstance(x, Sextractor) for x in self.preceding_steps]
         return np.array(self.preceding_steps)[mask][-1]
 
->>>>>>> 1860a120
     def check_prerequisites(
             self,
     ):
@@ -207,9 +180,6 @@
             err = f"{self.__module__} requires {Sextractor} as a prerequisite. " \
                   f"However, the following steps were found: {self.preceding_steps}."
             logger.error(err)
-<<<<<<< HEAD
-            raise ValueError
-=======
             raise PrerequisiteError(err)
 
         sextractor_param_path = self.get_sextractor_module().parameters_name
@@ -243,5 +213,4 @@
 
         line = apeture_lines[0].replace("PHOT_APERTURES", " ").split("#")[0]
 
-        return [float(x) for x in line.split(",") if x not in [""]]
->>>>>>> 1860a120
+        return [float(x) for x in line.split(",") if x not in [""]]